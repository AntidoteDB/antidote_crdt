--- conflicted
+++ resolved
@@ -31,17 +31,12 @@
                 antidote_crdt_rga,
                 antidote_crdt_bcounter,
                 antidote_crdt_mvreg,
-<<<<<<< HEAD
+                antidote_crdt_map,
                 antidote_crdt_lwwreg,
-                antidote_crdt_map,
                 antidote_crdt_gmap,
                 antidote_crdt_set_rw,
                 antidote_crdt_integer,
                 antidote_crdt_map_aw
-=======
-                antidote_crdt_map,
-                antidote_crdt_lwwreg
->>>>>>> 0aba92f8
                ]).
 
 -export([is_type/1
